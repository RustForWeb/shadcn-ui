--- conflicted
+++ resolved
@@ -19,11 +19,7 @@
 #[component(transparent)]
 pub fn ButtonRoutes() -> impl MatchNestedRoutes + Clone {
     view! {
-<<<<<<< HEAD
-        <ParentRoute path=path!("button") view=Outlet>
-=======
         <ParentRoute path=path!("/button") view=Outlet>
->>>>>>> 654aa1b6
             <Route path=path!("/") view=button::ButtonDemo />
             <Route path=path!("/as-child") view=button_as_child::ButtonAsChild />
             <Route path=path!("/destructive") view=button_destructive::ButtonDestructive />
