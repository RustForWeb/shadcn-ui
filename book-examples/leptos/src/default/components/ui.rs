// In actual projects this module would contain the copied components, but this example uses the local workspace packages.

#[cfg(feature = "alert")]
pub use shadcn_ui_leptos_alert::default as alert;
<<<<<<< HEAD

#[cfg(feature = "breadcrumb")]
pub use shadcn_ui_leptos_breadcrumb::default as breadcrumb;

=======
#[cfg(feature = "badge")]
pub use shadcn_ui_leptos_badge::default as badge;
>>>>>>> 9a46ebc5
#[cfg(any(feature = "button", feature = "card"))]
pub use shadcn_ui_leptos_button::default as button;
#[cfg(feature = "card")]
pub use shadcn_ui_leptos_card::default as card;

#[cfg(feature = "pagination")]
pub use shadcn_ui_leptos_pagination::default as pagination;<|MERGE_RESOLUTION|>--- conflicted
+++ resolved
@@ -2,17 +2,16 @@
 
 #[cfg(feature = "alert")]
 pub use shadcn_ui_leptos_alert::default as alert;
-<<<<<<< HEAD
+
+#[cfg(feature = "badge")]
+pub use shadcn_ui_leptos_badge::default as badge;
 
 #[cfg(feature = "breadcrumb")]
 pub use shadcn_ui_leptos_breadcrumb::default as breadcrumb;
 
-=======
-#[cfg(feature = "badge")]
-pub use shadcn_ui_leptos_badge::default as badge;
->>>>>>> 9a46ebc5
 #[cfg(any(feature = "button", feature = "card"))]
 pub use shadcn_ui_leptos_button::default as button;
+
 #[cfg(feature = "card")]
 pub use shadcn_ui_leptos_card::default as card;
 
