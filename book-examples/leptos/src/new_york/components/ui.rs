// In actual projects this module would contain the copied components, but this example uses the local workspace packages.

#[cfg(feature = "alert")]
pub use shadcn_ui_leptos_alert::new_york as alert;
<<<<<<< HEAD

#[cfg(feature = "breadcrumb")]
pub use shadcn_ui_leptos_breadcrumb::new_york as breadcrumb;

=======
#[cfg(feature = "badge")]
pub use shadcn_ui_leptos_badge::new_york as badge;
>>>>>>> 9a46ebc5
#[cfg(any(feature = "button", feature = "card"))]
pub use shadcn_ui_leptos_button::new_york as button;
#[cfg(feature = "card")]
pub use shadcn_ui_leptos_card::new_york as card;

#[cfg(feature = "pagination")]
pub use shadcn_ui_leptos_pagination::new_york as pagination;<|MERGE_RESOLUTION|>--- conflicted
+++ resolved
@@ -2,17 +2,16 @@
 
 #[cfg(feature = "alert")]
 pub use shadcn_ui_leptos_alert::new_york as alert;
-<<<<<<< HEAD
+
+#[cfg(feature = "badge")]
+pub use shadcn_ui_leptos_badge::new_york as badge;
 
 #[cfg(feature = "breadcrumb")]
 pub use shadcn_ui_leptos_breadcrumb::new_york as breadcrumb;
 
-=======
-#[cfg(feature = "badge")]
-pub use shadcn_ui_leptos_badge::new_york as badge;
->>>>>>> 9a46ebc5
 #[cfg(any(feature = "button", feature = "card"))]
 pub use shadcn_ui_leptos_button::new_york as button;
+
 #[cfg(feature = "card")]
 pub use shadcn_ui_leptos_card::new_york as card;
 
