--- conflicted
+++ resolved
@@ -1,13 +1,11 @@
 mod components;
 
-<<<<<<< HEAD
-#[cfg(feature = "badge")]
-mod badge;
-=======
 #[cfg(feature = "alert")]
 mod alert;
 
->>>>>>> ff0008a0
+#[cfg(feature = "badge")]
+mod badge;
+
 #[cfg(feature = "button")]
 mod button;
 
@@ -23,15 +21,13 @@
 #[component(transparent)]
 pub fn NewYork() -> impl MatchNestedRoutes + Clone {
     let children = (
-<<<<<<< HEAD
+        #[cfg(feature = "alert")]
+        {
+            component_view(self::alert::AlertRoutes, ())
+        },
         #[cfg(feature = "badge")]
         {
             component_view(self::badge::BadgeRoutes, ())
-=======
-        #[cfg(feature = "alert")]
-        {
-            component_view(self::alert::AlertRoutes, ())
->>>>>>> ff0008a0
         },
         #[cfg(feature = "button")]
         {
