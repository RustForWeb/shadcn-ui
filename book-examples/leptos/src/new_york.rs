mod components;

#[cfg(feature = "button")]
mod button;
<<<<<<< HEAD
#[cfg(feature = "alert")]
mod alert;
=======
#[cfg(feature = "card")]
mod card;
>>>>>>> 654aa1b6

use leptos::prelude::*;
use leptos_router::{
    components::{Outlet, ParentRoute},
    path, MatchNestedRoutes,
};

#[component(transparent)]
pub fn NewYork() -> impl MatchNestedRoutes + Clone {
    let children = (
        #[cfg(feature = "button")]
        {
            component_view(self::button::ButtonRoutes, ())
        },
<<<<<<< HEAD
        #[cfg(feature = "alert")]
        {
            component_view(self::alert::AlertRoutes, ())
        },

=======
        #[cfg(feature = "card")]
        {
            component_view(self::card::CardRoutes, ())
        },
>>>>>>> 654aa1b6
    );

    view! {
        <ParentRoute path=path!("new-york") view=Outlet children=ToChildren::to_children(move || children) />
    }
    .into_inner()
}<|MERGE_RESOLUTION|>--- conflicted
+++ resolved
@@ -2,13 +2,12 @@
 
 #[cfg(feature = "button")]
 mod button;
-<<<<<<< HEAD
+
 #[cfg(feature = "alert")]
 mod alert;
-=======
+
 #[cfg(feature = "card")]
 mod card;
->>>>>>> 654aa1b6
 
 use leptos::prelude::*;
 use leptos_router::{
@@ -23,18 +22,14 @@
         {
             component_view(self::button::ButtonRoutes, ())
         },
-<<<<<<< HEAD
         #[cfg(feature = "alert")]
         {
             component_view(self::alert::AlertRoutes, ())
         },
-
-=======
         #[cfg(feature = "card")]
         {
             component_view(self::card::CardRoutes, ())
         },
->>>>>>> 654aa1b6
     );
 
     view! {
