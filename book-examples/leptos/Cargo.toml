--- conflicted
+++ resolved
@@ -17,8 +17,8 @@
 lucide-leptos = { version = "1.0.0", optional = true }
 log.workspace = true
 radix-leptos-icons = { workspace = true, optional = true }
+shadcn-ui-leptos-alert = { path = "../../packages/leptos/alert" , optional = true }
 shadcn-ui-leptos-button = { path = "../../packages/leptos/button", optional = true }
-shadcn-ui-leptos-alert = { path = "../../packages/leptos/alert" , optional = true }
 shadcn-ui-leptos-card = { path = "../../packages/leptos/card", optional = true }
 shadcn-ui-leptos-input = { path = "../../packages/leptos/input", optional = true }
 
@@ -28,27 +28,19 @@
     "alert",
     "button",
     "card",
-<<<<<<< HEAD
     "input",
-=======
->>>>>>> ff0008a0
 ]
 
 alert = [
     "dep:lucide-leptos",
     "dep:radix-leptos-icons",
     "dep:shadcn-ui-leptos-alert",
-    "radix-leptos-icons/exclamation-triangle",
-    "radix-leptos-icons/rocket",
 ]
 
 button = [
     "dep:lucide-leptos",
     "dep:radix-leptos-icons",
     "dep:shadcn-ui-leptos-button",
-    "radix-leptos-icons/chevron-right",
-    "radix-leptos-icons/envelope-open",
-    "radix-leptos-icons/reload",
 ]
 card = [
     "dep:lucide-leptos",
