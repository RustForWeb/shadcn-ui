[package]
name = "shadcn-ui-leptos-book"
description = "Book examples for shadcn/ui Leptos."
publish = false

authors.workspace = true
edition.workspace = true
license.workspace = true
repository.workspace = true
version.workspace = true

[dependencies]
console_error_panic_hook.workspace = true
console_log.workspace = true
leptos = { workspace = true, features = ["csr"] }
leptos_router.workspace = true
lucide-leptos = { version = "1.0.0", optional = true }
log.workspace = true
radix-leptos-icons = { workspace = true, optional = true }
shadcn-ui-leptos-badge = { path = "../../packages/leptos/badge", optional = true }
shadcn-ui-leptos-button = { path = "../../packages/leptos/button", optional = true }
shadcn-ui-leptos-alert = { path = "../../packages/leptos/alert" , optional = true }
shadcn-ui-leptos-card = { path = "../../packages/leptos/card", optional = true }

[features]
default = [
<<<<<<< HEAD
    "badge",
=======
    "alert",
>>>>>>> ff0008a0
    "button",
    "card",
]
<<<<<<< HEAD
badge = ["dep:shadcn-ui-leptos-badge"]
=======

alert = [
    "dep:lucide-leptos",
    "dep:radix-leptos-icons",
    "dep:shadcn-ui-leptos-alert",
    "radix-leptos-icons/exclamation-triangle",
    "radix-leptos-icons/rocket",
]

>>>>>>> ff0008a0
button = [
    "dep:lucide-leptos",
    "dep:radix-leptos-icons",
    "dep:shadcn-ui-leptos-button",
]
card = [
    "dep:lucide-leptos",
    "dep:shadcn-ui-leptos-button",
    "dep:shadcn-ui-leptos-card",
]<|MERGE_RESOLUTION|>--- conflicted
+++ resolved
@@ -17,24 +17,18 @@
 lucide-leptos = { version = "1.0.0", optional = true }
 log.workspace = true
 radix-leptos-icons = { workspace = true, optional = true }
+shadcn-ui-leptos-alert = { path = "../../packages/leptos/alert" , optional = true }
 shadcn-ui-leptos-badge = { path = "../../packages/leptos/badge", optional = true }
 shadcn-ui-leptos-button = { path = "../../packages/leptos/button", optional = true }
-shadcn-ui-leptos-alert = { path = "../../packages/leptos/alert" , optional = true }
 shadcn-ui-leptos-card = { path = "../../packages/leptos/card", optional = true }
 
 [features]
 default = [
-<<<<<<< HEAD
+    "alert",
     "badge",
-=======
-    "alert",
->>>>>>> ff0008a0
     "button",
     "card",
 ]
-<<<<<<< HEAD
-badge = ["dep:shadcn-ui-leptos-badge"]
-=======
 
 alert = [
     "dep:lucide-leptos",
@@ -43,8 +37,7 @@
     "radix-leptos-icons/exclamation-triangle",
     "radix-leptos-icons/rocket",
 ]
-
->>>>>>> ff0008a0
+badge = ["dep:shadcn-ui-leptos-badge"]
 button = [
     "dep:lucide-leptos",
     "dep:radix-leptos-icons",
