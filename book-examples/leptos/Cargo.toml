[package]
name = "shadcn-ui-leptos-book"
description = "Book examples for shadcn/ui Leptos."
publish = false

authors.workspace = true
edition.workspace = true
license.workspace = true
repository.workspace = true
version.workspace = true

[dependencies]
console_error_panic_hook.workspace = true
console_log.workspace = true
leptos = { workspace = true, features = ["csr"] }
leptos_router.workspace = true
lucide-leptos = { version = "1.0.0", optional = true }
log.workspace = true
radix-leptos-icons = { workspace = true, optional = true }
shadcn-ui-leptos-button = { path = "../../packages/leptos/button", optional = true }
<<<<<<< HEAD
shadcn-ui-leptos-alert = { path = "../../packages/leptos/alert" , optional = true }

[features]
default = ["button", "alert"]
=======
shadcn-ui-leptos-card = { path = "../../packages/leptos/card", optional = true }

[features]
default = [
    "button",
    "card"
]
>>>>>>> 654aa1b6
button = [
    "dep:lucide-leptos",
    "dep:radix-leptos-icons",
    "dep:shadcn-ui-leptos-button",
    "radix-leptos-icons/chevron-right",
    "radix-leptos-icons/envelope-open",
    "radix-leptos-icons/reload",
]
<<<<<<< HEAD
alert = [
    "dep:shadcn-ui-leptos-alert"
=======
card = [
    "dep:lucide-leptos",
    "dep:shadcn-ui-leptos-button",
    "dep:shadcn-ui-leptos-card",
>>>>>>> 654aa1b6
]<|MERGE_RESOLUTION|>--- conflicted
+++ resolved
@@ -18,20 +18,16 @@
 log.workspace = true
 radix-leptos-icons = { workspace = true, optional = true }
 shadcn-ui-leptos-button = { path = "../../packages/leptos/button", optional = true }
-<<<<<<< HEAD
 shadcn-ui-leptos-alert = { path = "../../packages/leptos/alert" , optional = true }
-
-[features]
-default = ["button", "alert"]
-=======
 shadcn-ui-leptos-card = { path = "../../packages/leptos/card", optional = true }
 
 [features]
 default = [
     "button",
+    "alert",
     "card"
 ]
->>>>>>> 654aa1b6
+
 button = [
     "dep:lucide-leptos",
     "dep:radix-leptos-icons",
@@ -40,13 +36,11 @@
     "radix-leptos-icons/envelope-open",
     "radix-leptos-icons/reload",
 ]
-<<<<<<< HEAD
 alert = [
     "dep:shadcn-ui-leptos-alert"
-=======
+]
 card = [
     "dep:lucide-leptos",
     "dep:shadcn-ui-leptos-button",
     "dep:shadcn-ui-leptos-card",
->>>>>>> 654aa1b6
 ]